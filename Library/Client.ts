///<reference path="..\Declarations\node\node.d.ts" />
import http = require("http");

import Config = require("./Config");
import Context = require("./Context");
import ExceptionTracking = require("../AutoCollection/Exceptions");
import ContractsModule = require("../Library/Contracts");
import Channel = require("./Channel");
import RequestTracking = require("../AutoCollection/Requests");
import Sender = require("./Sender");
import Util = require("./Util");

class Client {

    private static _sequencePrefix =
        Util.int32ArrayToBase64([
            Util.random32(),
            Util.random32(),
            Util.random32(),
            Util.random32()]) +
        ":";
    private static _sequenceNumber = 0;

    public config:Config;
    public context:Context;
    public commonProperties:{ [key: string]: string; };
    public channel:Channel;

    /**
     * Constructs a new client of the client
     * @param iKey the instrumentation key to use (read from environment variable if not specified)
     */
    constructor(iKey?:string) {
        var config = new Config(iKey);
        this.config = config;
        this.context = new Context();
        this.commonProperties = {};

        var sender = new Sender(() => config.endpointUrl);
        this.channel = new Channel(() => config.disableAppInsights, () => config.maxBatchSize, () => config.maxBatchIntervalMs, sender);
    }

    /**
     * Log a user action or other occurrence.
     * @param   name    A string to identify this event in the portal.
     * @param   properties  map[string, string] - additional data used to filter events and metrics in the portal. Defaults to empty.
     * @param   measurements    map[string, number] - metrics associated with this event, displayed in Metrics Explorer on the portal. Defaults to empty.
     */
    public trackEvent(name:string, properties?:{ [key: string]: string; }, measurements?:{ [key: string]: number; }) {
        var event = new ContractsModule.Contracts.EventData();
        event.name = name;
        event.properties = properties;
        event.measurements = measurements;

        var data = new ContractsModule.Contracts.Data<ContractsModule.Contracts.EventData>();
        data.baseType = "EventData";
        data.baseData = event;
        this.track(data);
    }

    /**
     * Log a trace message
     * @param   message    A string to identify this event in the portal.
     * @param   properties  map[string, string] - additional data used to filter events and metrics in the portal. Defaults to empty.
     */
    public trackTrace(message:string, severityLevel?: ContractsModule.Contracts.SeverityLevel, properties?:{ [key: string]: string; }) {
        var trace = new ContractsModule.Contracts.MessageData();
        trace.message = message;
        trace.properties = properties;
        if(!isNaN(severityLevel)) {
            trace.severityLevel = severityLevel;
        } else {
            trace.severityLevel = ContractsModule.Contracts.SeverityLevel.Information;
        }

        var data = new ContractsModule.Contracts.Data<ContractsModule.Contracts.MessageData>();
        data.baseType = "MessageData";
        data.baseData = trace;
        this.track(data);
    }

    /**
     * Log an exception you have caught.
     * @param   exception   An Error from a catch clause, or the string error message.
     * @param   properties  map[string, string] - additional data used to filter events and metrics in the portal. Defaults to empty.
     * @param   measurements    map[string, number] - metrics associated with this event, displayed in Metrics Explorer on the portal. Defaults to empty.
     */
    public trackException(exception:Error, properties?:{ [key: string]: string; }) {
        if(!Util.isError(exception)) {
            exception = new Error(<any>exception);
        }

        var data = ExceptionTracking.getExceptionData(exception, true, properties)
        this.track(data);
    }

    /**
     * * Log a numeric value that is not associated with a specific event. Typically used to send regular reports of performance indicators.
     * To send a single measurement, use just the first two parameters. If you take measurements very frequently, you can reduce the
     * telemetry bandwidth by aggregating multiple measurements and sending the resulting average at intervals.
     *
     * @param name   A string that identifies the metric.
     * @param value  The value of the metric
     * @param count  the number of samples used to get this value
     * @param min    the min sample for this set
     * @param max    the max sample for this set
     * @param stdDev the standard deviation of the set
     */
    public trackMetric(name:string, value:number, count?:number, min?: number, max?: number, stdDev?: number) {
        var metrics = new ContractsModule.Contracts.MetricData(); // todo: enable client-batching of these
        metrics.metrics = [];

        var metric = new ContractsModule.Contracts.DataPoint();
        metric.count = !isNaN(count) ? count : 1;
        metric.kind = ContractsModule.Contracts.DataPointType.Aggregation;
        metric.max = !isNaN(max) ? max : value;
        metric.min = !isNaN(min) ? min : value;
        metric.name = name;
        metric.stdDev = !isNaN(stdDev) ? stdDev : 0;
        metric.value = value;

        metrics.metrics.push(metric);

        var data = new ContractsModule.Contracts.Data<ContractsModule.Contracts.MetricData>();
        data.baseType = "MetricData";
        data.baseData = metrics;
        this.track(data);
    }

    public trackRequest(request: http.ServerRequest, response: http.ServerResponse, properties?:{ [key: string]: string; }) {
        RequestTracking.trackRequest(this, request, response, properties);
    }

    public trackDependency(
        name: string,
        commandName: string,
        elapsedTimeMs: number,
        success: boolean,
        dependencyTypeName?: string,
        properties = {},
        dependencyKind = ContractsModule.Contracts.DependencyKind.Other,
        async = false,
        dependencySource = ContractsModule.Contracts.DependencySourceType.Undefined)
    {
        var remoteDependency = new ContractsModule.Contracts.RemoteDependencyData();
        remoteDependency.name = name;
        remoteDependency.commandName = commandName;
        remoteDependency.value = elapsedTimeMs;
        remoteDependency.success = success;
        remoteDependency.dependencyTypeName = dependencyTypeName;
        remoteDependency.properties = properties;
        remoteDependency.dependencyKind = dependencyKind;
        remoteDependency.async = async;
        remoteDependency.dependencySource = dependencySource;

        var data = new ContractsModule.Contracts.Data<ContractsModule.Contracts.RemoteDependencyData>();
        data.baseType = "RemoteDependencyData";
        data.baseData = remoteDependency;
	this.track(data);
    }

    /**
     * Immediately send all queued telemetry.
     */
    public sendPendingData(callback?: (string) => void) {
        this.channel.triggerSend(false, callback);
    }

<<<<<<< HEAD
    public getEnvelope(data:ContractsModule.Contracts.Data<ContractsModule.Contracts.Domain>, tagOverrides?:{ [key: string]: string; }) {
=======
    public getEnvelope(
        data:ContractsModule.Contracts.Data<ContractsModule.Contracts.Domain>,
        tagOverrides?:{ [key: string]: string; }) {

>>>>>>> c239b3c3
        if (data && data.baseData) {
            data.baseData.ver = 2;

            // if no properties are specified just add the common ones
            if (!data.baseData.properties) {
                data.baseData.properties = this.commonProperties;
            } else {
                // otherwise, check each of the common ones
                for (var name in this.commonProperties) {
                    // only override if the property `name` has not been set on this item
                    if (!data.baseData.properties[name]) {
                        data.baseData.properties[name] = this.commonProperties[name];
                    }
                }
            }
        }

        // sanitize properties
        data.baseData.properties = Util.validateStringMap(data.baseData.properties);

        var iKey = this.config.instrumentationKey;
        var envelope = new ContractsModule.Contracts.Envelope();
        envelope.data = data;
        envelope.appVer = this.context.tags[this.context.keys.applicationVersion];
        envelope.iKey = iKey;

        // this is kind of a hack, but the envelope name is always the same as the data name sans the chars "data"
        envelope.name =
            "Microsoft.ApplicationInsights." +
            iKey.replace("-", "") +
            "." +
            data.baseType.substr(0, data.baseType.length - 4);
        envelope.os = this.context.tags[this.context.keys.deviceOS];
        envelope.osVer = this.context.tags[this.context.keys.deviceOSVersion];
        envelope.seq = Client._sequencePrefix + (Client._sequenceNumber++).toString();
        envelope.tags = tagOverrides || this.context.tags;
        envelope.time = (new Date()).toISOString();
        envelope.ver = 1;
        return envelope;
    }

    /**
     * Generic track method for all telemetry types
     * @param data the telemetry to send
     * @param tagOverrides the context tags to use for this telemetry which overwrite default context values
     */
    public track(
        data:ContractsModule.Contracts.Data<ContractsModule.Contracts.Domain>,
        tagOverrides?:{ [key: string]: string; }) {

        var envelope = this.getEnvelope(data, tagOverrides);
        this.channel.send(envelope);
    }

    /**
     * Parse an envelope sequence.
     */
    public static parseSeq(seq: string): [string, number] {
        let array = seq.split(":");
        return [array[0], parseInt(array[1])];
    }
}

export = Client;<|MERGE_RESOLUTION|>--- conflicted
+++ resolved
@@ -166,14 +166,9 @@
         this.channel.triggerSend(false, callback);
     }
 
-<<<<<<< HEAD
-    public getEnvelope(data:ContractsModule.Contracts.Data<ContractsModule.Contracts.Domain>, tagOverrides?:{ [key: string]: string; }) {
-=======
     public getEnvelope(
         data:ContractsModule.Contracts.Data<ContractsModule.Contracts.Domain>,
         tagOverrides?:{ [key: string]: string; }) {
-
->>>>>>> c239b3c3
         if (data && data.baseData) {
             data.baseData.ver = 2;
 
